import React, { useMemo } from 'react';
import ReactECharts from 'echarts-for-react';
import { getHeight, getWidth } from '@/lib/styles';
import { useThemeWithMonitoring } from '@/components/theme-provider';
import {
  generateDataProps,
  generateEChartGrid,
  generateEChartLegend,
  generateSeries,
  generateTooltip,
  generateTextStyle,
  generateXAxis,
  generateYAxis,
  getColors,
  getTransformValueFn,
  generateEChartToolbox,
} from './sharedUtils';
<<<<<<< HEAD
import { LineChartWidgetProps, ChartType } from './chartTypes';
=======
import { getChartThemeColors } from './styles';
import { LineChartWidgetProps } from './chartTypes';
>>>>>>> e457239f

const LineChartWidget: React.FC<LineChartWidgetProps> = ({
  data,
  width,
  height,
  lines,
  cartesianGrid,
  xAxis,
  yAxis,
  tooltip,
  legend,
  toolbox,
  referenceLines,
  referenceAreas,
  referenceDots,
  colorScheme,
}) => {
  // Use enhanced theme hook with automatic monitoring
  const { colors, isDark } = useThemeWithMonitoring({
    monitorDOM: false, // Disabled to prevent excessive re-renders from MutationObserver
    monitorSystem: true, // Keep system theme monitoring for light/dark mode switching
  });

  // Extract chart-specific theme colors
  const themeColors = useMemo(
    () => getChartThemeColors(colors, isDark),
    [colors, isDark]
  );

  // When height is Full (100%), use flex to expand. Otherwise use explicit height.
  const heightStyle = height ? getHeight(height) : {};
  const isFull = height?.toLowerCase().startsWith('full');

  const styles: React.CSSProperties = {
    ...getWidth(width),
    ...(isFull
      ? { display: 'flex', flexDirection: 'column', height: '100%' }
      : {}),
  };

  const chartStyles: React.CSSProperties = {
    ...(isFull
      ? { flex: 1, minHeight: '200px' }
      : { ...heightStyle, minHeight: '200px' }),
    width: '100%',
  };

  const { categories, valueKeys } = generateDataProps(data);

  // Chart colors depend on theme (--chart-1 through --chart-5 change for light/dark)
  const chartColors = useMemo(
    () => getColors(colorScheme, colors),
    [colorScheme, colors]
  );

  const { transform, largeSpread, minValue, maxValue } =
    getTransformValueFn(data);

<<<<<<< HEAD
  const option = {
    grid: generateEChartGrid(cartesianGrid),
    xAxis: generateXAxis(ChartType.Line, categories as string[], xAxis, false, {
      mutedForeground: themeColors.mutedForeground,
      fontSans: themeColors.fontSans,
=======
  // Memoize option configuration
  const option = useMemo(
    () => ({
      grid: generateEChartGrid(cartesianGrid),
      xAxis: generateXAxis(categories as string[], xAxis, false, {
        mutedForeground: themeColors.mutedForeground,
        fontSans: themeColors.fontSans,
      }),
      yAxis: generateYAxis(
        largeSpread,
        transform,
        minValue,
        maxValue,
        yAxis,
        false,
        undefined,
        {
          mutedForeground: themeColors.mutedForeground,
          fontSans: themeColors.fontSans,
        }
      ),
      tooltip: generateTooltip(tooltip, 'shadow', {
        foreground: themeColors.foreground,
        fontSans: themeColors.fontSans,
        background: themeColors.background,
      }),
      legend: generateEChartLegend(legend, {
        foreground: themeColors.foreground,
        fontSans: themeColors.fontSans,
      }),
      textStyle: generateTextStyle(
        themeColors.foreground,
        themeColors.fontSans
      ),
      color: chartColors,
      series: generateSeries(
        data,
        valueKeys,
        lines,
        transform,
        referenceDots,
        referenceLines,
        referenceAreas
      ),
>>>>>>> e457239f
    }),
    [
      cartesianGrid,
      categories,
      xAxis,
      themeColors,
      largeSpread,
      transform,
      minValue,
      maxValue,
      yAxis,
<<<<<<< HEAD
      false,
      undefined,
      {
        mutedForeground: themeColors.mutedForeground,
        fontSans: themeColors.fontSans,
      }
    ),
    tooltip: generateTooltip(tooltip, 'shadow', {
      foreground: themeColors.foreground,
      fontSans: themeColors.fontSans,
      background: themeColors.background,
    }),
    toolbox: generateEChartToolbox(toolbox),
    legend: generateEChartLegend(legend, {
      foreground: themeColors.foreground,
      fontSans: themeColors.fontSans,
    }),
    textStyle: generateTextStyle(themeColors.foreground, themeColors.fontSans),
    color: colors,
    series: generateSeries(
=======
      tooltip,
      legend,
      chartColors,
>>>>>>> e457239f
      data,
      valueKeys,
      lines,
      referenceDots,
      referenceLines,
      referenceAreas,
    ]
  );

  return (
    <div style={styles}>
      <ReactECharts
        option={option}
        style={chartStyles}
        notMerge={true} // Merge changes instead of full rebuild for better performance
        lazyUpdate={true}
      />
    </div>
  );
};

export default LineChartWidget;<|MERGE_RESOLUTION|>--- conflicted
+++ resolved
@@ -15,12 +15,8 @@
   getTransformValueFn,
   generateEChartToolbox,
 } from './sharedUtils';
-<<<<<<< HEAD
+import { getChartThemeColors } from './styles';
 import { LineChartWidgetProps, ChartType } from './chartTypes';
-=======
-import { getChartThemeColors } from './styles';
-import { LineChartWidgetProps } from './chartTypes';
->>>>>>> e457239f
 
 const LineChartWidget: React.FC<LineChartWidgetProps> = ({
   data,
@@ -79,21 +75,20 @@
   const { transform, largeSpread, minValue, maxValue } =
     getTransformValueFn(data);
 
-<<<<<<< HEAD
-  const option = {
-    grid: generateEChartGrid(cartesianGrid),
-    xAxis: generateXAxis(ChartType.Line, categories as string[], xAxis, false, {
-      mutedForeground: themeColors.mutedForeground,
-      fontSans: themeColors.fontSans,
-=======
   // Memoize option configuration
   const option = useMemo(
     () => ({
       grid: generateEChartGrid(cartesianGrid),
-      xAxis: generateXAxis(categories as string[], xAxis, false, {
-        mutedForeground: themeColors.mutedForeground,
-        fontSans: themeColors.fontSans,
-      }),
+      xAxis: generateXAxis(
+        ChartType.Line,
+        categories as string[],
+        xAxis,
+        false,
+        {
+          mutedForeground: themeColors.mutedForeground,
+          fontSans: themeColors.fontSans,
+        }
+      ),
       yAxis: generateYAxis(
         largeSpread,
         transform,
@@ -112,6 +107,7 @@
         fontSans: themeColors.fontSans,
         background: themeColors.background,
       }),
+      toolbox: generateEChartToolbox(toolbox),
       legend: generateEChartLegend(legend, {
         foreground: themeColors.foreground,
         fontSans: themeColors.fontSans,
@@ -130,7 +126,6 @@
         referenceLines,
         referenceAreas
       ),
->>>>>>> e457239f
     }),
     [
       cartesianGrid,
@@ -142,38 +137,16 @@
       minValue,
       maxValue,
       yAxis,
-<<<<<<< HEAD
-      false,
-      undefined,
-      {
-        mutedForeground: themeColors.mutedForeground,
-        fontSans: themeColors.fontSans,
-      }
-    ),
-    tooltip: generateTooltip(tooltip, 'shadow', {
-      foreground: themeColors.foreground,
-      fontSans: themeColors.fontSans,
-      background: themeColors.background,
-    }),
-    toolbox: generateEChartToolbox(toolbox),
-    legend: generateEChartLegend(legend, {
-      foreground: themeColors.foreground,
-      fontSans: themeColors.fontSans,
-    }),
-    textStyle: generateTextStyle(themeColors.foreground, themeColors.fontSans),
-    color: colors,
-    series: generateSeries(
-=======
       tooltip,
       legend,
       chartColors,
->>>>>>> e457239f
       data,
       valueKeys,
       lines,
       referenceDots,
       referenceLines,
       referenceAreas,
+      toolbox,
     ]
   );
 
