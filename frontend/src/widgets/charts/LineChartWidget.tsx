import React, { useEffect, useState } from 'react';
import ReactECharts from 'echarts-for-react';
import { getHeight, getWidth } from '@/lib/styles';
import { useTheme } from '@/components/theme-provider';
import {
  generateDataProps,
  generateEChartGrid,
  generateEChartLegend,
  generateSeries,
  generateTooltip,
  generateTextStyle,
  generateXAxis,
  generateYAxis,
  getColors,
  getTransformValueFn,
  generateEChartToolbox,
} from './sharedUtils';
import { LineChartWidgetProps, ChartType } from './chartTypes';

const LineChartWidget: React.FC<LineChartWidgetProps> = ({
  data,
  width,
  height,
  lines,
  cartesianGrid,
  xAxis,
  yAxis,
  tooltip,
  legend,
  toolbox,
  referenceLines,
  referenceAreas,
  referenceDots,
  colorScheme,
}) => {
  const { theme } = useTheme();
  const [themeColors, setThemeColors] = useState({
    foreground: '#000000',
    mutedForeground: '#666666',
    fontSans: 'Geist, sans-serif',
    background: '#ffffff',
  });

  useEffect(() => {
    const getThemeColors = () => {
      const root = document.documentElement;
      const computedStyle = getComputedStyle(root);

      // Use the theme value directly instead of checking DOM classes
      const isDarkMode =
        theme === 'dark' ||
        (theme === 'system' &&
          window.matchMedia('(prefers-color-scheme: dark)').matches);

      return {
        foreground:
          computedStyle.getPropertyValue('--foreground').trim() ||
          (isDarkMode ? '#f8f8f8' : '#000000'),
        mutedForeground:
          computedStyle.getPropertyValue('--muted-foreground').trim() ||
          (isDarkMode ? '#a1a1aa' : '#666666'),
        fontSans:
          computedStyle.getPropertyValue('--font-sans').trim() ||
          'Geist, sans-serif',
        background:
          computedStyle.getPropertyValue('--background').trim() ||
          (isDarkMode ? '#000000' : '#ffffff'),
      };
    };

    // Update colors on next frame to avoid synchronous setState in effect
    const frame = requestAnimationFrame(() => {
      setThemeColors(getThemeColors());
    });

    return () => {
      cancelAnimationFrame(frame);
    };
  }, [theme]);

  const styles: React.CSSProperties = {
    ...getWidth(width),
    ...getHeight(height),
    display: 'flex',
    flexDirection: 'column',
  };

  const colors = getColors(colorScheme);
  const { categories, valueKeys } = generateDataProps(data);
  const { transform, largeSpread, minValue, maxValue } =
    getTransformValueFn(data);

  const option = {
<<<<<<< HEAD
    grid: generateEChartGrid(cartesianGrid),
    xAxis: generateXAxis(ChartType.Line, categories as string[], xAxis, false, {
=======
    grid: generateEChartGrid(cartesianGrid, !!legend),
    xAxis: generateXAxis(categories as string[], xAxis, false, {
>>>>>>> 5768855a
      mutedForeground: themeColors.mutedForeground,
      fontSans: themeColors.fontSans,
    }),
    yAxis: generateYAxis(
      largeSpread,
      transform,
      minValue,
      maxValue,
      yAxis,
      false,
      undefined,
      {
        mutedForeground: themeColors.mutedForeground,
        fontSans: themeColors.fontSans,
      }
    ),
    tooltip: generateTooltip(tooltip, 'shadow', {
      foreground: themeColors.foreground,
      fontSans: themeColors.fontSans,
      background: themeColors.background,
    }),
    toolbox: generateEChartToolbox(toolbox),
    legend: generateEChartLegend(legend, {
      foreground: themeColors.foreground,
      fontSans: themeColors.fontSans,
    }),
    textStyle: generateTextStyle(themeColors.foreground, themeColors.fontSans),
    color: colors,
    series: generateSeries(
      data,
      valueKeys,
      lines,
      transform,
      referenceDots,
      referenceLines,
      referenceAreas
    ),
  };

  return (
    <div style={styles}>
      <div style={{ flex: 1, minHeight: 0 }}>
        <ReactECharts
          key={theme}
          option={option}
          style={{ height: '100%', width: '100%' }}
        />
      </div>
    </div>
  );
};

export default LineChartWidget;<|MERGE_RESOLUTION|>--- conflicted
+++ resolved
@@ -91,13 +91,8 @@
     getTransformValueFn(data);
 
   const option = {
-<<<<<<< HEAD
     grid: generateEChartGrid(cartesianGrid),
     xAxis: generateXAxis(ChartType.Line, categories as string[], xAxis, false, {
-=======
-    grid: generateEChartGrid(cartesianGrid, !!legend),
-    xAxis: generateXAxis(categories as string[], xAxis, false, {
->>>>>>> 5768855a
       mutedForeground: themeColors.mutedForeground,
       fontSans: themeColors.fontSans,
     }),
@@ -139,13 +134,7 @@
 
   return (
     <div style={styles}>
-      <div style={{ flex: 1, minHeight: 0 }}>
-        <ReactECharts
-          key={theme}
-          option={option}
-          style={{ height: '100%', width: '100%' }}
-        />
-      </div>
+      <ReactECharts key={theme} option={option} />
     </div>
   );
 };
