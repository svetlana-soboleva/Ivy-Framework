import React, { useEffect, useState } from 'react';
import ReactECharts from 'echarts-for-react';
import { getHeight, getWidth } from '@/lib/styles';
import { useTheme } from '@/components/theme-provider';
import {
  generateDataProps,
  generateEChartGrid,
  generateEChartLegend,
  generateSeries,
  generateTooltip,
  generateTextStyle,
  generateXAxis,
  generateYAxis,
  getColors,
  getTransformValueFn,
  generateEChartToolbox,
} from './sharedUtils';
import { LineChartWidgetProps, ChartType } from './chartTypes';

const LineChartWidget: React.FC<LineChartWidgetProps> = ({
  data,
  width,
  height,
  lines,
  cartesianGrid,
  xAxis,
  yAxis,
  tooltip,
  legend,
  toolbox,
  referenceLines,
  referenceAreas,
  referenceDots,
  colorScheme,
}) => {
  const { theme } = useTheme();
  const [themeColors, setThemeColors] = useState({
    foreground: '#000000',
    mutedForeground: '#666666',
    fontSans: 'Geist, sans-serif',
    background: '#ffffff',
  });

  useEffect(() => {
    const getThemeColors = () => {
      const root = document.documentElement;
      const computedStyle = getComputedStyle(root);

      // Use the theme value directly instead of checking DOM classes
      const isDarkMode =
        theme === 'dark' ||
        (theme === 'system' &&
          window.matchMedia('(prefers-color-scheme: dark)').matches);

      return {
        foreground:
          computedStyle.getPropertyValue('--foreground').trim() ||
          (isDarkMode ? '#f8f8f8' : '#000000'),
        mutedForeground:
          computedStyle.getPropertyValue('--muted-foreground').trim() ||
          (isDarkMode ? '#a1a1aa' : '#666666'),
        fontSans:
          computedStyle.getPropertyValue('--font-sans').trim() ||
          'Geist, sans-serif',
        background:
          computedStyle.getPropertyValue('--background').trim() ||
          (isDarkMode ? '#000000' : '#ffffff'),
      };
    };

    // Update colors on next frame to avoid synchronous setState in effect
    const frame = requestAnimationFrame(() => {
      setThemeColors(getThemeColors());
    });

    return () => {
      cancelAnimationFrame(frame);
    };
  }, [theme]);

  // When height is Full (100%), use flex to expand. Otherwise use explicit height.
  const heightStyle = height ? getHeight(height) : {};
  const isFull = height?.toLowerCase().startsWith('full');

  const styles: React.CSSProperties = {
    ...getWidth(width),
    ...(isFull
      ? { display: 'flex', flexDirection: 'column', height: '100%' }
      : {}),
  };

  const chartStyles: React.CSSProperties = {
    ...(isFull
      ? { flex: 1, minHeight: '200px' }
      : { ...heightStyle, minHeight: '200px' }),
    width: '100%',
  };

  const colors = getColors(colorScheme);
  const { categories, valueKeys } = generateDataProps(data);
  const { transform, largeSpread, minValue, maxValue } =
    getTransformValueFn(data);

  const option = {
    grid: generateEChartGrid(cartesianGrid),
<<<<<<< HEAD
    xAxis: generateXAxis(ChartType.Line, categories as string[], xAxis, false, {
=======
    xAxis: generateXAxis(categories as string[], xAxis, false, {
>>>>>>> 62834058
      mutedForeground: themeColors.mutedForeground,
      fontSans: themeColors.fontSans,
    }),
    yAxis: generateYAxis(
      largeSpread,
      transform,
      minValue,
      maxValue,
      yAxis,
      false,
      undefined,
      {
        mutedForeground: themeColors.mutedForeground,
        fontSans: themeColors.fontSans,
      }
    ),
    tooltip: generateTooltip(tooltip, 'shadow', {
      foreground: themeColors.foreground,
      fontSans: themeColors.fontSans,
      background: themeColors.background,
    }),
    toolbox: generateEChartToolbox(toolbox),
    legend: generateEChartLegend(legend, {
      foreground: themeColors.foreground,
      fontSans: themeColors.fontSans,
    }),
    textStyle: generateTextStyle(themeColors.foreground, themeColors.fontSans),
    color: colors,
    series: generateSeries(
      data,
      valueKeys,
      lines,
      transform,
      referenceDots,
      referenceLines,
      referenceAreas
    ),
  };

  return (
    <div style={styles}>
<<<<<<< HEAD
      <ReactECharts key={theme} option={option} />
=======
      <ReactECharts key={theme} option={option} style={chartStyles} />
>>>>>>> 62834058
    </div>
  );
};

export default LineChartWidget;<|MERGE_RESOLUTION|>--- conflicted
+++ resolved
@@ -103,11 +103,7 @@
 
   const option = {
     grid: generateEChartGrid(cartesianGrid),
-<<<<<<< HEAD
     xAxis: generateXAxis(ChartType.Line, categories as string[], xAxis, false, {
-=======
-    xAxis: generateXAxis(categories as string[], xAxis, false, {
->>>>>>> 62834058
       mutedForeground: themeColors.mutedForeground,
       fontSans: themeColors.fontSans,
     }),
@@ -149,11 +145,7 @@
 
   return (
     <div style={styles}>
-<<<<<<< HEAD
-      <ReactECharts key={theme} option={option} />
-=======
       <ReactECharts key={theme} option={option} style={chartStyles} />
->>>>>>> 62834058
     </div>
   );
 };
