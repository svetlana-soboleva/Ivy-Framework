--- conflicted
+++ resolved
@@ -157,15 +157,6 @@
 
   const isVertical = layout?.toLowerCase() === 'vertical';
 
-<<<<<<< HEAD
-  const option = {
-    grid: generateEChartGrid(cartesianGrid),
-    color: colors,
-    textStyle: generateTextStyle(themeColors.foreground, themeColors.fontSans),
-    xAxis: generateXAxis(ChartType.Bar, categories, xAxis, isVertical, {
-      mutedForeground: themeColors.mutedForeground,
-      fontSans: themeColors.fontSans,
-=======
   // Memoize option configuration
   const option = useMemo(
     () => ({
@@ -175,7 +166,7 @@
         themeColors.foreground,
         themeColors.fontSans
       ),
-      xAxis: generateXAxis(categories, xAxis, isVertical, {
+      xAxis: generateXAxis(ChartType.Bar, categories, xAxis, isVertical, {
         mutedForeground: themeColors.mutedForeground,
         fontSans: themeColors.fontSans,
       }),
@@ -202,7 +193,7 @@
         fontSans: themeColors.fontSans,
         background: themeColors.background,
       }),
->>>>>>> e457239f
+      toolbox: generateEChartToolbox(toolbox),
     }),
     [
       cartesianGrid,
@@ -216,33 +207,12 @@
       minValue,
       maxValue,
       yAxis,
-<<<<<<< HEAD
-      isVertical,
-      categories,
-      {
-        mutedForeground: themeColors.mutedForeground,
-        fontSans: themeColors.fontSans,
-      }
-    ),
-    series,
-    legend: generateEChartLegend(legend, {
-      foreground: themeColors.foreground,
-      fontSans: themeColors.fontSans,
-    }),
-    tooltip: generateTooltip(tooltip, 'shadow', {
-      foreground: themeColors.foreground,
-      fontSans: themeColors.fontSans,
-      background: themeColors.background,
-    }),
-    toolbox: generateEChartToolbox(toolbox),
-  };
-=======
       series,
       legend,
       tooltip,
+      toolbox,
     ]
   );
->>>>>>> e457239f
 
   return (
     <div style={styles}>
