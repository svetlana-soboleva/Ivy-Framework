<<<<<<< HEAD
import React, { useEffect, useState } from 'react';
import { ColorScheme, generateEChartToolbox } from './sharedUtils';
=======
import React, { useMemo } from 'react';
import { ColorScheme } from './sharedUtils';
>>>>>>> e457239f
import { getHeight, getWidth } from '@/lib/styles';
import { useThemeWithMonitoring } from '@/components/theme-provider';
import ReactECharts from 'echarts-for-react';
import {
  generateDataProps,
  getColors,
  generateXAxis,
  generateEChartLegend,
  generateTooltip,
  generateTextStyle,
  generateEChartGrid,
  generateYAxis,
} from './sharedUtils';
import { generateGradientColors, getChartThemeColors } from './styles';
import {
  ChartType,
  XAxisProps,
  YAxisProps,
  LinesProps,
  MarkLine,
  MarkArea,
  LegendProps,
  CartesianGridProps,
  ToolTipProps,
  ToolboxProps,
} from './chartTypes';
import { ChartData } from './chartTypes';
import { getTransformValueFn } from './sharedUtils';
import { ReferenceDot } from './chartTypes';

interface AreaChartWidgetProps {
  id: string;
  data: ChartData[];
  width?: string;
  height?: string;
  areas?: LinesProps[];
  cartesianGrid?: CartesianGridProps;
  xAxis?: XAxisProps[];
  yAxis?: YAxisProps[];
  tooltip?: ToolTipProps;
  toolbox?: ToolboxProps;
  legend?: LegendProps;
  referenceLines?: MarkLine;
  referenceAreas?: MarkArea;
  referenceDots?: ReferenceDot;
  colorScheme: ColorScheme;
}

const AreaChartWidget: React.FC<AreaChartWidgetProps> = ({
  data,
  width,
  height,
  areas,
  cartesianGrid,
  xAxis,
  yAxis,
  tooltip,
  toolbox,
  legend,
  referenceLines,
  referenceAreas,
  referenceDots,
  colorScheme,
}) => {
  // Use enhanced theme hook with automatic monitoring
  const { colors, isDark } = useThemeWithMonitoring({
    monitorDOM: false, // Disabled to prevent excessive re-renders from MutationObserver
    monitorSystem: true, // Keep system theme monitoring for light/dark mode switching
  });

  // Extract chart-specific theme colors
  const themeColors = useMemo(
    () => getChartThemeColors(colors, isDark),
    [colors, isDark]
  );

  // When height is Full (100%), use flex to expand. Otherwise use explicit height.
  const heightStyle = height ? getHeight(height) : {};
  const isFull = height?.toLowerCase().startsWith('full');

  const styles: React.CSSProperties = {
    ...getWidth(width),
    ...(isFull
      ? { display: 'flex', flexDirection: 'column', height: '100%' }
      : {}),
  };

  const chartStyles: React.CSSProperties = {
    ...(isFull
      ? { flex: 1, minHeight: '200px' }
      : { ...heightStyle, minHeight: '200px' }),
    width: '100%',
  };

  const { categories, valueKeys } = generateDataProps(data);

  // Chart colors depend on theme (--chart-1 through --chart-5 change for light/dark)
  const chartColors = useMemo(
    () => getColors(colorScheme, colors),
    [colorScheme, colors]
  );

  const { transform, largeSpread, minValue, maxValue } =
    getTransformValueFn(data);

  // Memoize gradient colors
  const gradientColors = useMemo(
    () => generateGradientColors(chartColors, 0.4),
    [chartColors]
  );

<<<<<<< HEAD
  const option = {
    grid: generateEChartGrid(cartesianGrid),
    color: colors,
    tooltip: generateTooltip(tooltip, 'cross', {
      foreground: themeColors.foreground,
      fontSans: themeColors.fontSans,
      background: themeColors.background,
    }),
    legend: generateEChartLegend(legend, {
      foreground: themeColors.foreground,
      fontSans: themeColors.fontSans,
    }),
    toolbox: generateEChartToolbox(toolbox),
    textStyle: generateTextStyle(themeColors.foreground, themeColors.fontSans),
    xAxis: generateXAxis(ChartType.Line, categories as string[], xAxis, false, {
      mutedForeground: themeColors.mutedForeground,
      fontSans: themeColors.fontSans,
=======
  // Memoize series configuration
  const series = useMemo(
    () =>
      valueKeys.map((key, i) => {
        const areaConfig = areas?.find(a => a.dataKey.toLowerCase() === key);

        return {
          name: key,
          type: ChartType.Line,
          smooth: areaConfig?.curveType?.toLowerCase() === 'natural',
          lineStyle: {
            width: areaConfig?.strokeWidth ?? 2,
            color: areaConfig?.stroke ?? chartColors[i],
            type: areaConfig?.strokeDashArray ? 'dashed' : 'solid',
          },
          showSymbol: false,
          areaStyle: gradientColors[i],
          emphasis: { focus: 'series' },
          data: data.map(d => d[key]),
          markPoint: referenceDots ?? {},
          markLine: referenceLines ?? {},
          markArea: referenceAreas ?? {},
        };
      }),
    [
      valueKeys,
      areas,
      chartColors,
      gradientColors,
      data,
      referenceDots,
      referenceLines,
      referenceAreas,
    ]
  );

  // Memoize complete option configuration
  const option = useMemo(
    () => ({
      grid: generateEChartGrid(cartesianGrid),
      color: chartColors,
      tooltip: generateTooltip(tooltip, 'cross', {
        foreground: themeColors.foreground,
        fontSans: themeColors.fontSans,
        background: themeColors.background,
      }),
      legend: generateEChartLegend(legend, {
        foreground: themeColors.foreground,
        fontSans: themeColors.fontSans,
      }),
      textStyle: generateTextStyle(
        themeColors.foreground,
        themeColors.fontSans
      ),
      xAxis: generateXAxis(categories as string[], xAxis, false, {
        mutedForeground: themeColors.mutedForeground,
        fontSans: themeColors.fontSans,
      }),
      yAxis: generateYAxis(
        largeSpread,
        transform,
        minValue,
        maxValue,
        yAxis,
        false,
        undefined,
        {
          mutedForeground: themeColors.mutedForeground,
          fontSans: themeColors.fontSans,
        }
      ),
      series: series,
>>>>>>> e457239f
    }),
    [
      cartesianGrid,
      chartColors,
      tooltip,
      themeColors,
      legend,
      categories,
      xAxis,
      largeSpread,
      transform,
      minValue,
      maxValue,
      yAxis,
      series,
    ]
  );

  return (
    <div style={styles}>
      <ReactECharts
        option={option}
        style={chartStyles}
        notMerge={true} // Merge changes instead of full rebuild for better performance
        lazyUpdate={true}
      />
    </div>
  );
};

export default AreaChartWidget;<|MERGE_RESOLUTION|>--- conflicted
+++ resolved
@@ -1,10 +1,5 @@
-<<<<<<< HEAD
-import React, { useEffect, useState } from 'react';
+import React, { useMemo } from 'react';
 import { ColorScheme, generateEChartToolbox } from './sharedUtils';
-=======
-import React, { useMemo } from 'react';
-import { ColorScheme } from './sharedUtils';
->>>>>>> e457239f
 import { getHeight, getWidth } from '@/lib/styles';
 import { useThemeWithMonitoring } from '@/components/theme-provider';
 import ReactECharts from 'echarts-for-react';
@@ -116,25 +111,6 @@
     [chartColors]
   );
 
-<<<<<<< HEAD
-  const option = {
-    grid: generateEChartGrid(cartesianGrid),
-    color: colors,
-    tooltip: generateTooltip(tooltip, 'cross', {
-      foreground: themeColors.foreground,
-      fontSans: themeColors.fontSans,
-      background: themeColors.background,
-    }),
-    legend: generateEChartLegend(legend, {
-      foreground: themeColors.foreground,
-      fontSans: themeColors.fontSans,
-    }),
-    toolbox: generateEChartToolbox(toolbox),
-    textStyle: generateTextStyle(themeColors.foreground, themeColors.fontSans),
-    xAxis: generateXAxis(ChartType.Line, categories as string[], xAxis, false, {
-      mutedForeground: themeColors.mutedForeground,
-      fontSans: themeColors.fontSans,
-=======
   // Memoize series configuration
   const series = useMemo(
     () =>
@@ -185,14 +161,21 @@
         foreground: themeColors.foreground,
         fontSans: themeColors.fontSans,
       }),
+      toolbox: generateEChartToolbox(toolbox),
       textStyle: generateTextStyle(
         themeColors.foreground,
         themeColors.fontSans
       ),
-      xAxis: generateXAxis(categories as string[], xAxis, false, {
-        mutedForeground: themeColors.mutedForeground,
-        fontSans: themeColors.fontSans,
-      }),
+      xAxis: generateXAxis(
+        ChartType.Line,
+        categories as string[],
+        xAxis,
+        false,
+        {
+          mutedForeground: themeColors.mutedForeground,
+          fontSans: themeColors.fontSans,
+        }
+      ),
       yAxis: generateYAxis(
         largeSpread,
         transform,
@@ -207,14 +190,17 @@
         }
       ),
       series: series,
->>>>>>> e457239f
     }),
     [
       cartesianGrid,
       chartColors,
       tooltip,
-      themeColors,
+      themeColors.foreground,
+      themeColors.fontSans,
+      themeColors.background,
+      themeColors.mutedForeground,
       legend,
+      toolbox,
       categories,
       xAxis,
       largeSpread,
