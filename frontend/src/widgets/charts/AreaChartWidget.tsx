import React, { useEffect, useState } from 'react';
import { ColorScheme, generateEChartToolbox } from './sharedUtils';
import { getHeight, getWidth } from '@/lib/styles';
import { useTheme } from '@/components/theme-provider';
import ReactECharts from 'echarts-for-react';
import {
  generateDataProps,
  getColors,
  generateXAxis,
  generateEChartLegend,
  generateTooltip,
  generateTextStyle,
  generateEChartGrid,
  generateYAxis,
} from './sharedUtils';
import {
  ChartType,
  XAxisProps,
  YAxisProps,
  LinesProps,
  MarkLine,
  MarkArea,
  LegendProps,
  CartesianGridProps,
  ToolTipProps,
  ToolboxProps,
} from './chartTypes';
import { ChartData } from './chartTypes';
import { getTransformValueFn } from './sharedUtils';
import { ReferenceDot } from './chartTypes';

interface AreaChartWidgetProps {
  id: string;
  data: ChartData[];
  width?: string;
  height?: string;
  areas?: LinesProps[];
  cartesianGrid?: CartesianGridProps;
  xAxis?: XAxisProps[];
  yAxis?: YAxisProps[];
  tooltip?: ToolTipProps;
  toolbox?: ToolboxProps;
  legend?: LegendProps;
  referenceLines?: MarkLine;
  referenceAreas?: MarkArea;
  referenceDots?: ReferenceDot;
  colorScheme: ColorScheme;
}

const AreaChartWidget: React.FC<AreaChartWidgetProps> = ({
  data,
  width,
  height,
  areas,
  cartesianGrid,
  xAxis,
  yAxis,
  tooltip,
  toolbox,
  legend,
  referenceLines,
  referenceAreas,
  referenceDots,
  colorScheme,
}) => {
  const { theme } = useTheme();
  const [themeColors, setThemeColors] = useState({
    foreground: '#000000',
    mutedForeground: '#666666',
    fontSans: 'Geist, sans-serif',
    background: '#ffffff',
  });

  useEffect(() => {
    const getThemeColors = () => {
      const root = document.documentElement;
      const computedStyle = getComputedStyle(root);

      // Use the theme value directly instead of checking DOM classes
      const isDarkMode =
        theme === 'dark' ||
        (theme === 'system' &&
          window.matchMedia('(prefers-color-scheme: dark)').matches);

      return {
        foreground:
          computedStyle.getPropertyValue('--foreground').trim() ||
          (isDarkMode ? '#f8f8f8' : '#000000'),
        mutedForeground:
          computedStyle.getPropertyValue('--muted-foreground').trim() ||
          (isDarkMode ? '#a1a1aa' : '#666666'),
        fontSans:
          computedStyle.getPropertyValue('--font-sans').trim() ||
          'Geist, sans-serif',
        background:
          computedStyle.getPropertyValue('--background').trim() ||
          (isDarkMode ? '#000000' : '#ffffff'),
      };
    };

    // Update colors on next frame to avoid synchronous setState in effect
    const frame = requestAnimationFrame(() => {
      setThemeColors(getThemeColors());
    });

    return () => {
      cancelAnimationFrame(frame);
    };
  }, [theme]);

  // When height is Full (100%), use flex to expand. Otherwise use explicit height.
  const heightStyle = height ? getHeight(height) : {};
  const isFull = height?.toLowerCase().startsWith('full');

  const styles: React.CSSProperties = {
    ...getWidth(width),
    ...(isFull
      ? { display: 'flex', flexDirection: 'column', height: '100%' }
      : {}),
  };

  const chartStyles: React.CSSProperties = {
    ...(isFull
      ? { flex: 1, minHeight: '200px' }
      : { ...heightStyle, minHeight: '200px' }),
    width: '100%',
  };

  const { categories, valueKeys } = generateDataProps(data);

  const colors = getColors(colorScheme);
  const { transform, largeSpread, minValue, maxValue } =
    getTransformValueFn(data);
  // precompute
  const gradientColors = colors.map(color => ({
    opacity: 0.4,
    type: 'linear',
    x: 0,
    y: 0,
    x2: 0,
    y2: 1,
    colorStops: [
      { offset: 0, color },
      { offset: 1, color: 'transparent' },
    ],
  }));
  const series = valueKeys.map((key, i) => {
    const areaConfig = areas?.find(a => a.dataKey.toLowerCase() === key);

    return {
      name: key,
      type: ChartType.Line,
      smooth: areaConfig?.curveType?.toLowerCase() === 'natural',
      lineStyle: {
        width: areaConfig?.strokeWidth ?? 2,
        color: areaConfig?.stroke ?? colors[i],
        type: areaConfig?.strokeDashArray ? 'dashed' : 'solid',
      },
      showSymbol: false,
      areaStyle: gradientColors[i],
      emphasis: { focus: 'series' },
      data: data.map(d => d[key]),
      markPoint: referenceDots ?? {},
      markLine: referenceLines ?? {},
      markArea: referenceAreas ?? {},
    };
  });

  const option = {
    grid: generateEChartGrid(cartesianGrid),
    color: colors,
    tooltip: generateTooltip(tooltip, 'cross', {
      foreground: themeColors.foreground,
      fontSans: themeColors.fontSans,
      background: themeColors.background,
    }),
    legend: generateEChartLegend(legend, {
      foreground: themeColors.foreground,
      fontSans: themeColors.fontSans,
    }),
    toolbox: generateEChartToolbox(toolbox),
    textStyle: generateTextStyle(themeColors.foreground, themeColors.fontSans),
    xAxis: generateXAxis(ChartType.Line, categories as string[], xAxis, false, {
      mutedForeground: themeColors.mutedForeground,
      fontSans: themeColors.fontSans,
    }),
    yAxis: generateYAxis(
      largeSpread,
      transform,
      minValue,
      maxValue,
      yAxis,
      false,
      undefined,
      {
        mutedForeground: themeColors.mutedForeground,
        fontSans: themeColors.fontSans,
      }
    ),
    series: series,
  };

  return (
    <div style={styles}>
<<<<<<< HEAD
      <ReactECharts key={theme} option={option} />
=======
      <ReactECharts key={theme} option={option} style={chartStyles} />
>>>>>>> 62834058
    </div>
  );
};

export default AreaChartWidget;<|MERGE_RESOLUTION|>--- conflicted
+++ resolved
@@ -202,11 +202,7 @@
 
   return (
     <div style={styles}>
-<<<<<<< HEAD
-      <ReactECharts key={theme} option={option} />
-=======
       <ReactECharts key={theme} option={option} style={chartStyles} />
->>>>>>> 62834058
     </div>
   );
 };
