--- conflicted
+++ resolved
@@ -27,48 +27,12 @@
     monitorDOM: false, // Disabled to prevent excessive re-renders from MutationObserver
     monitorSystem: true, // Keep system theme monitoring for light/dark mode switching
   });
-<<<<<<< HEAD
-  useEffect(() => {
-    const getThemeColors = () => {
-      const root = document.documentElement;
-      const computedStyle = getComputedStyle(root);
-
-      // Use the theme value directly instead of checking DOM classes
-      const isDarkMode =
-        theme === 'dark' ||
-        (theme === 'system' &&
-          window.matchMedia('(prefers-color-scheme: dark)').matches);
-
-      return {
-        foreground:
-          computedStyle.getPropertyValue('--foreground').trim() ||
-          (isDarkMode ? '#f8f8f8' : '#000000'),
-        fontSans:
-          computedStyle.getPropertyValue('--font-sans').trim() ||
-          'Geist, sans-serif',
-        background:
-          computedStyle.getPropertyValue('--background').trim() ||
-          (isDarkMode ? '#000000' : '#ffffff'),
-      };
-    };
-
-    // Update colors on next frame to avoid synchronous setState in effect
-    const frame = requestAnimationFrame(() => {
-      setThemeColors(getThemeColors());
-    });
-
-    return () => {
-      cancelAnimationFrame(frame);
-    };
-  }, [theme]);
-=======
 
   // Extract chart-specific theme colors
   const themeColors = useMemo(
     () => getChartThemeColors(colors, isDark),
     [colors, isDark]
   );
->>>>>>> e457239f
 
   // When height is Full (100%), use flex to expand. Otherwise use explicit height.
   const heightStyle = height ? getHeight(height) : {};
@@ -196,15 +160,6 @@
         themeColors.foreground,
         themeColors.fontSans
       ),
-<<<<<<< HEAD
-      backgroundColor: themeColors.background,
-      borderColor: themeColors.foreground,
-      borderWidth: 1,
-    },
-    series: series,
-    toolbox: generateEChartToolbox(toolbox),
-  };
-=======
       tooltip: {
         trigger: 'item',
         formatter: '{a} <br/>{b}: {c} ({d}%)',
@@ -218,10 +173,10 @@
         borderWidth: 1,
       },
       series: series,
+      toolbox: generateEChartToolbox(toolbox),
     }),
-    [chartColors, legend, themeColors, tooltip, series]
+    [chartColors, legend, themeColors, tooltip, series, toolbox]
   );
->>>>>>> e457239f
 
   return (
     <div style={styles}>
