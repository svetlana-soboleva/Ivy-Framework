import React, { useEffect, useState } from 'react';
import { getHeight, getWidth } from '@/lib/styles';
import { useTheme } from '@/components/theme-provider';
import ReactECharts from 'echarts-for-react';
import {
  getColors,
  generateTextStyle,
  generateEChartToolbox,
} from './sharedUtils';
import { ChartType, PieChartWidgetProps } from './chartTypes';
import { generateDataProps } from './sharedUtils';

const PieChartWidget: React.FC<PieChartWidgetProps> = ({
  data,
  width,
  height,
  pies,
  tooltip,
  toolbox,
  legend,
  colorScheme,
  total,
}) => {
  const { theme } = useTheme();
  const [themeColors, setThemeColors] = useState({
    foreground: '#000000',
    fontSans: 'Geist, sans-serif',
    background: '#ffffff',
  });
  useEffect(() => {
    const getThemeColors = () => {
      const root = document.documentElement;
      const computedStyle = getComputedStyle(root);

      // Use the theme value directly instead of checking DOM classes
      const isDarkMode =
        theme === 'dark' ||
        (theme === 'system' &&
          window.matchMedia('(prefers-color-scheme: dark)').matches);

      return {
        foreground:
          computedStyle.getPropertyValue('--foreground').trim() ||
          (isDarkMode ? '#f8f8f8' : '#000000'),
        fontSans:
          computedStyle.getPropertyValue('--font-sans').trim() ||
          'Geist, sans-serif',
        background:
          computedStyle.getPropertyValue('--background').trim() ||
          (isDarkMode ? '#000000' : '#ffffff'),
      };
    };

    // Update colors on next frame to avoid synchronous setState in effect
    const frame = requestAnimationFrame(() => {
      setThemeColors(getThemeColors());
    });

    return () => {
      cancelAnimationFrame(frame);
    };
  }, [theme]);

  // When height is Full (100%), use flex to expand. Otherwise use explicit height.
  const heightStyle = height ? getHeight(height) : {};
  const isFull = height?.toLowerCase().startsWith('full');

  const styles: React.CSSProperties = {
    ...getWidth(width),
    ...(isFull
      ? { display: 'flex', flexDirection: 'column', height: '100%' }
      : {}),
  };

  const chartStyles: React.CSSProperties = {
    ...(isFull
      ? { flex: 1, minHeight: '200px' }
      : { ...heightStyle, minHeight: '200px' }),
    width: '100%',
  };

  const { valueKeys } = generateDataProps(data);

  const colors = getColors(colorScheme);

  const newData = data.map(d => {
    return { value: d.measure, name: d.dimension as string };
  });

  const series = valueKeys.map(key => {
    const pieProperties = pies?.find(a => a.dataKey.toLowerCase() === key);

    // Adjust vertical center based on total and legend presence
    let centerY = pieProperties?.cy ?? '50%';
    if (!pieProperties?.cy) {
      // Only adjust if not explicitly set
      if (total && legend) {
        centerY = '45%'; // Both total and legend need space
      } else if (legend) {
        centerY = '45%'; // Legend at bottom needs space
      } else if (total) {
        centerY = '52%'; // Total at top, shift down slightly
      }
    }

    return {
      name: key.charAt(0).toUpperCase() + key.slice(1),
      type: ChartType.Pie,
      radius: [
        pieProperties?.innerRadius ?? '40%',
        pieProperties?.outerRadius ?? '70%',
      ],
      center: [pieProperties?.cx ?? '50%', centerY],
      startAngle: pieProperties?.startAngle ?? 90,
      endAngle: pieProperties?.endAngle ?? 450,
      animation: pieProperties?.animated ?? true,
      avoidLabelOverlap: false,
      label: {
        show: false,
        position: 'center',
      },
      emphasis: {
        disabled: false,
        scale: true,
        scaleSize: 5,
        focus: 'none',
        label: {
          show: false,
        },
      },
      labelLine: {
        show: false,
      },
      itemStyle: {
        color: pieProperties?.fill ?? undefined,
        opacity: pieProperties?.fillOpacity ?? undefined,
        borderColor: pieProperties?.stroke ?? undefined,
        borderWidth: pieProperties?.strokeWidth ?? undefined,
      },
      data: newData,
    };
  });

  const option = {
    color: colors,
    ...(legend && {
      legend: {
        orient:
          legend.layout?.toLowerCase() === 'vertical'
            ? 'vertical'
            : 'horizontal',
        left:
          legend.align?.toLowerCase() === 'left'
            ? 'left'
            : legend.align?.toLowerCase() === 'right'
              ? 'right'
              : 'center',
        top:
          legend.verticalAlign?.toLowerCase() === 'top'
            ? 'top'
            : legend.verticalAlign?.toLowerCase() === 'middle'
              ? 'middle'
              : 'bottom',
        icon: legend.iconType ?? 'circle',
        itemWidth: legend.iconSize ?? 12,
        itemHeight: legend.iconSize ?? 12,
        type: 'scroll',
      },
    }),
    textStyle: generateTextStyle(themeColors.foreground, themeColors.fontSans),
    tooltip: {
      trigger: 'item',
      formatter: '{a} <br/>{b}: {c} ({d}%)',
      animated: tooltip?.animated ?? true,
      textStyle: generateTextStyle(
        themeColors.foreground,
        themeColors.fontSans
      ),
      backgroundColor: themeColors.background,
      borderColor: themeColors.foreground,
      borderWidth: 1,
    },
    series: series,
    toolbox: generateEChartToolbox(toolbox),
  };

  return (
    <div style={styles}>
<<<<<<< HEAD
      {total && (
        <div style={{ textAlign: 'center', marginBottom: 12, flexShrink: 0 }}>
          <span>{total.label}</span>
          <span>{total.formattedValue}</span>
        </div>
      )}

      <ReactECharts key={theme} option={option} />
=======
      <ReactECharts key={theme} option={option} style={chartStyles} />
>>>>>>> 62834058
    </div>
  );
};

export default PieChartWidget;<|MERGE_RESOLUTION|>--- conflicted
+++ resolved
@@ -186,18 +186,7 @@
 
   return (
     <div style={styles}>
-<<<<<<< HEAD
-      {total && (
-        <div style={{ textAlign: 'center', marginBottom: 12, flexShrink: 0 }}>
-          <span>{total.label}</span>
-          <span>{total.formattedValue}</span>
-        </div>
-      )}
-
-      <ReactECharts key={theme} option={option} />
-=======
       <ReactECharts key={theme} option={option} style={chartStyles} />
->>>>>>> 62834058
     </div>
   );
 };
