--- conflicted
+++ resolved
@@ -110,121 +110,6 @@
 
 SliderVariant.displayName = 'SliderVariant';
 
-<<<<<<< HEAD
-const NumberVariant = memo(
-  ({
-    placeholder = '',
-    value,
-    min = 0,
-    max = 100,
-    step = 1,
-    formatStyle = 'Decimal',
-    precision = 2,
-    disabled = false,
-    invalid,
-    nullable = false,
-    onValueChange,
-    currency,
-  }: NumberInputBaseProps) => {
-    const formatConfig = useMemo(
-      () => ({
-        style: formatStyleMap[formatStyle],
-        minimumFractionDigits: 0,
-        maximumFractionDigits: precision,
-        useGrouping: true,
-        notation: 'standard' as const,
-        currency: currency || undefined,
-      }),
-      [formatStyle, precision]
-    );
-
-    const handleNumberChange = useCallback(
-      (newValue: number | null) => {
-        // If not nullable and value is null, convert to 0
-        if (!nullable && newValue === null) {
-          onValueChange(0);
-        } else {
-          onValueChange(newValue);
-        }
-      },
-      [onValueChange, nullable]
-    );
-
-    return (
-      <div className="relative">
-        <NumberInput
-          min={min}
-          max={max}
-          step={step}
-          format={formatConfig}
-          placeholder={placeholder}
-          value={value}
-          disabled={disabled}
-          onChange={handleNumberChange}
-          className={cn(invalid && inputStyles.invalid, invalid && 'pr-8')}
-          nullable={nullable}
-        />
-        {invalid && (
-          <div className="absolute right-8 top-2">
-            <InvalidIcon message={invalid} />
-          </div>
-        )}
-      </div>
-    );
-  }
-);
-
-NumberVariant.displayName = 'NumberVariant';
-
-export const NumberInputWidget = memo(
-  ({
-    id,
-    variant = 'Default',
-    nullable = false,
-    ...props
-  }: NumberInputWidgetProps) => {
-    const eventHandler = useEventHandler() as EventHandler;
-
-    // Normalize undefined to null when nullable
-    const normalizedValue =
-      nullable && props.value === undefined ? null : props.value;
-
-    const handleChange = useCallback(
-      (newValue: number | null) => {
-        // Apply bounds only if value is not null
-        if (newValue !== null) {
-          const boundedValue = Math.min(
-            Math.max(newValue, props.min ?? 0),
-            props.max ?? 100
-          );
-          eventHandler('OnChange', id, [boundedValue]);
-        } else {
-          // Pass null directly for nullable inputs
-          eventHandler('OnChange', id, [newValue]);
-        }
-      },
-      [eventHandler, id, props.min, props.max]
-    );
-
-    return variant === 'Slider' ? (
-      <SliderVariant
-        id={id}
-        {...props}
-        value={normalizedValue}
-        onValueChange={handleChange}
-      />
-    ) : (
-      <NumberVariant
-        id={id}
-        {...props}
-        value={normalizedValue}
-        nullable={nullable}
-        onValueChange={handleChange}
-      />
-    );
-  }
-);
-=======
 const NumberVariant = memo(({
   placeholder = "",
   value,
@@ -249,14 +134,17 @@
     currency: currency || undefined
   }), [currency, formatStyle, precision]);
 
-  const handleNumberChange = useCallback((newValue: number | null) => {
-    // If not nullable and value is null, convert to 0
-    if (!nullable && newValue === null) {
-      onValueChange(0);
-    } else {
-      onValueChange(newValue);
-    }
-  }, [onValueChange, nullable]);
+    const handleNumberChange = useCallback(
+      (newValue: number | null) => {
+        // If not nullable and value is null, convert to 0
+        if (!nullable && newValue === null) {
+          onValueChange(0);
+        } else {
+          onValueChange(newValue);
+        }
+      },
+      [onValueChange, nullable]
+    );
 
   return (
     <div className="relative">
@@ -290,27 +178,35 @@
 
 NumberVariant.displayName = 'NumberVariant';
 
-export const NumberInputWidget = memo(({ 
-  id, 
-  variant = "Default",
-  nullable = false,
-  ...props
-}: NumberInputWidgetProps) => {
-  const eventHandler = useEventHandler() as EventHandler;
-   
-  // Normalize undefined to null when nullable
-  const normalizedValue = nullable && props.value === undefined ? null : props.value;
-   
-  const handleChange = useCallback((newValue: number | null) => {
-    // Apply bounds only if value is not null
-    if (newValue !== null) {
-      const boundedValue = Math.min(Math.max(newValue, props.min ?? 0), props.max ?? 100);
-      eventHandler("OnChange", id, [boundedValue]);
-    } else {
-      // Pass null directly for nullable inputs
-      eventHandler("OnChange", id, [newValue]);
-    }
-  }, [eventHandler, id, props.min, props.max]);
+export const NumberInputWidget = memo(
+  ({
+    id,
+    variant = 'Default',
+    nullable = false,
+    ...props
+  }: NumberInputWidgetProps) => {
+    const eventHandler = useEventHandler() as EventHandler;
+
+    // Normalize undefined to null when nullable
+    const normalizedValue =
+      nullable && props.value === undefined ? null : props.value;
+
+    const handleChange = useCallback(
+      (newValue: number | null) => {
+        // Apply bounds only if value is not null
+        if (newValue !== null) {
+          const boundedValue = Math.min(
+            Math.max(newValue, props.min ?? 0),
+            props.max ?? 100
+          );
+          eventHandler('OnChange', id, [boundedValue]);
+        } else {
+          // Pass null directly for nullable inputs
+          eventHandler('OnChange', id, [newValue]);
+        }
+      },
+      [eventHandler, id, props.min, props.max]
+    );
 
   return variant === "Slider" ? (
     <SliderVariant id={id} {...props} value={normalizedValue} onValueChange={handleChange} />
@@ -318,6 +214,5 @@
     <NumberVariant id={id} {...props} value={normalizedValue} nullable={nullable} onValueChange={handleChange} showArrows={props.showArrows} />
   );
 });
->>>>>>> cc5da767
 
 NumberInputWidget.displayName = 'NumberInputWidget';