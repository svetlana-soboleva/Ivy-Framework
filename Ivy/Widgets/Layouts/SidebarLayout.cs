using Ivy.Core;
using Ivy.Shared;

// ReSharper disable once CheckNamespace
namespace Ivy;

public record SidebarLayout : WidgetBase<SidebarLayout>
{
    public SidebarLayout(object mainContent, object sidebarContent, object? sidebarHeader = null, object? sidebarFooter = null)
        : base([new Slot("MainContent", mainContent), new Slot("SidebarContent", sidebarContent), new Slot("SidebarHeader", sidebarHeader), new Slot("SidebarFooter", sidebarFooter)])
    {
    }

    public static SidebarLayout operator |(SidebarLayout widget, object child)
    {
        throw new NotSupportedException("SidebarLayout does not support children.");
    }
}

public record SidebarMenu : WidgetBase<SidebarLayout>
{
    public SidebarMenu(Action<Event<SidebarMenu, object>> onSelect, params MenuItem[] items)
    {
        OnSelect = onSelect;
        Items = items;
    }

    [Prop] public MenuItem[] Items { get; set; }
<<<<<<< HEAD
    [Prop] public bool SearchActive { get; set; } = false;
    [Event] public Action<Event<SidebarMenu,object>> OnSelect { get; set; }
    [Event] public Action<Event<SidebarMenu,object>>? OnCtrlRightClickSelect { get; set; }
    
=======
    [Event] public Action<Event<SidebarMenu, object>> OnSelect { get; set; }
    [Event] public Action<Event<SidebarMenu, object>>? OnCtrlRightClickSelect { get; set; }

>>>>>>> c43ccbfb
    public static SidebarMenu operator |(SidebarMenu widget, object child)
    {
        throw new NotSupportedException("SidebarMenu does not support children.");
    }
}
<|MERGE_RESOLUTION|>--- conflicted
+++ resolved
@@ -25,17 +25,12 @@
         Items = items;
     }
 
+    [Prop] public bool SearchActive { get; set; } = false;
     [Prop] public MenuItem[] Items { get; set; }
-<<<<<<< HEAD
-    [Prop] public bool SearchActive { get; set; } = false;
-    [Event] public Action<Event<SidebarMenu,object>> OnSelect { get; set; }
-    [Event] public Action<Event<SidebarMenu,object>>? OnCtrlRightClickSelect { get; set; }
-    
-=======
     [Event] public Action<Event<SidebarMenu, object>> OnSelect { get; set; }
     [Event] public Action<Event<SidebarMenu, object>>? OnCtrlRightClickSelect { get; set; }
 
->>>>>>> c43ccbfb
+    
     public static SidebarMenu operator |(SidebarMenu widget, object child)
     {
         throw new NotSupportedException("SidebarMenu does not support children.");
