﻿# Ivy Database Integration

<<<<<<< HEAD
<Ingress>
Connect your Ivy application to various databases with automatic Entity Framework configuration for SQL Server, PostgreSQL, MySQL, SQLite, and more.
</Ingress>
=======
<Ingress Text="Connect your Ivy project to various databases with automatic Entity Framework configuration for SQL Server, PostgreSQL, MySQL, SQLite, and more." />
>>>>>>> c0ac32a2

The `ivy db` commands allow you to add and manage database connections in your Ivy project. Ivy supports a wide range of database providers and automatically generates the necessary Entity Framework configurations.

## Supported Database Providers

Ivy supports the following database providers:

### Relational Databases

- **SQL Server** - Microsoft's enterprise database
- **PostgreSQL** - Advanced open-source database
- **MySQL** - Popular open-source database
- **MariaDB** - MySQL fork with enhanced features
- **SQLite** - Lightweight file-based database
- **Oracle** - Enterprise database system

### Cloud Databases

- **Supabase** - Open-source Firebase alternative with PostgreSQL
- **Google Spanner** - Globally distributed database
- **Snowflake** - Cloud data platform

### Specialized Databases

- **ClickHouse** - Column-oriented database for analytics
- **Airtable** - Spreadsheet-database hybrid

## Basic Usage

### Adding a Database Connection

```terminal
>ivy db add
```

This command will:

- Prompt you to select a database provider
- Ask for a connection name
- Generate the necessary Entity Framework configuration
- Set up connection strings and secrets management

### Generating Database Context

```terminal
>ivy db generate
```

Generate Entity Framework DbContext for your database connections.

## Command Options

`--provider <PROVIDER>` - Specify the database provider directly:

```terminal
>ivy db add --provider Postgres
```

Available providers: `SqlServer`, `Postgres`, `MySql`, `MariaDb`, `Sqlite`, `Supabase`, `Airtable`, `Oracle`, `Spanner`, `ClickHouse`, `Snowflake`

`--name <CONNECTION_NAME>` - Specify the connection name in PascalCase:

```terminal
>ivy db add --name MyDatabase
```

`--connection-string <CONNECTION_STRING>` - Provide the connection string directly:

```terminal
>ivy db add --provider Postgres --connection-string YourConnectionString
```

`--schema <SCHEMA>` - Specify the database schema (for providers that support it):

```terminal
>ivy db add --provider Postgres --schema public
```

`--verbose` - Enable verbose output for detailed logging:

```terminal
>ivy db add --verbose
```

### Interactive Mode

When you run `ivy db add` without specifying options, Ivy will guide you through an interactive setup:

1. **Select Database Provider**: Choose from the available providers
2. **Connection Name**: Enter a name for your connection (PascalCase recommended)
3. **Connection String**: Provide the connection string or let Ivy help you build it

### Connection Management

### Connection Structure

Each database connection creates a folder structure:

```text
Connections/
└── [ConnectionName]/
    ├── [ConnectionName]Context.cs             # Entity Framework DbContext
    ├── [ConnectionName]ContextFactory.cs      # DbContext factory
    ├── [ConnectionName]Connection.cs          # Connection configuration
    └── [EntityName].cs...                     # One or more generated entity classes
```

### Connection Configuration

Ivy automatically configures:

- **Entity Framework Core** with the appropriate provider
- **Connection strings** stored securely using .NET User Secrets
- **DbContext** with proper configuration

### Database-Specific Configuration

**SQL Server**

```terminal
>ivy db add --provider SqlServer --name MySqlServer
```

**Connection String Format:**
```text
Server=localhost;Database=mydb;Trusted_Connection=true;
```

**PostgreSQL**

```terminal
>ivy db add --provider Postgres --name MyPostgres
```

**Connection String Format:**

```text
Host=localhost;Database=mydb;Username=user;Password=pass
```

**MySQL/MariaDB**

```terminal
>ivy db add --provider MySql --name MyMySql
```

**Connection String Format:**

```text
Server=localhost;Database=mydb;Uid=user;Pwd=pass
```

**SQLite**

```terminal
>ivy db add --provider Sqlite --name MySqlite
```

**Connection String Format:**

```text
Data Source=data.db
```

**Supabase**

```terminal
>ivy db add --provider Supabase --name MySupabase
```

**Connection String Format:**

```text
Host=your-project.supabase.co;Database=postgres;Username=postgres;Password=your-password
```

### Security and Secrets Management

Ivy automatically configures .NET User Secrets for secure connection string storage:

```terminal
>dotnet user-secrets list
```

### Environment Variables

You can also use environment variables for connection strings:

```text
export ConnectionStrings__MyDatabase="Host=localhost;Database=mydb;Username=user;Password=pass"
```

### Entity Framework Integration

**Generated DbContext** - Ivy generates a DbContext for each connection:

```csharp
public partial class MyDatabaseContext : DbContext
{
    public MyDatabaseContext(DbContextOptions<MyDatabaseContext> options)
        : base(options)
    {
    }

    protected override void OnConfiguring(DbContextOptionsBuilder optionsBuilder)
    {
        if (!optionsBuilder.IsConfigured)
        {
            // Configuration from connection string
        }
    }
}
```

**DbContext Factory** - A factory is also generated for dependency injection:

```csharp
public partial class MyDatabaseContextFactory : IDesignTimeDbContextFactory<MyDatabaseContext>
{
    public MyDatabaseContext CreateDbContext(string[] args)
    {
        var optionsBuilder = new DbContextOptionsBuilder<MyDatabaseContext>();
        // Configuration logic
        return new MyDatabaseContext(optionsBuilder.Options);
    }
}
```

### Program.cs Integration

Ivy automatically updates your `Program.cs` to include the database context:

```csharp
var builder = WebApplication.CreateBuilder(args);

// Add database context
builder.Services.AddDbContext<MyDatabaseContext>(options =>
    options.UseNpgsql(builder.Configuration.GetConnectionString("MyDatabase")));

// Add Ivy services
builder.Services.AddIvy();

var app = builder.Build();
app.UseIvy();
app.Run();
```

### Multiple Database Connections

You can add multiple database connections to a single project:

```terminal
>ivy db add --provider Postgres --name PrimaryDb
>ivy db add --provider Sqlite --name LogDb
>ivy db add --provider ClickHouse --name AnalyticsDb
```

### Troubleshooting

**Connection String Issues** - Ensure the connection string format is correct for your provider, verify database server is running and accessible, and check firewall settings and network connectivity.

**Entity Framework Issues** - Ensure required NuGet packages are installed, verify .NET EF tools are installed: `dotnet tool install -g dotnet-ef`, and check for conflicting Entity Framework versions.

**Authentication Issues** - Ensure you're logged in: `ivy login` and verify your Ivy account has the necessary permissions.

## Examples

**Basic PostgreSQL Setup**

```terminal
>ivy db add --provider Postgres --name MyProjectDb
```

**SQL Server with Custom Schema**

```terminal
>ivy db add --provider SqlServer --name InventoryDb --schema dbo
```

**Supabase Integration**

```terminal
>ivy db add --provider Supabase --name UserDb
```

**Multiple Databases**

```terminal
>ivy db add --provider Postgres --name PrimaryDb
>ivy db add --provider Sqlite --name LogDb
>ivy db add --provider ClickHouse --name AnalyticsDb
```

## Related Commands

- `ivy init` - Initialize a new Ivy project
- `ivy auth add` - Add authentication providers
- `ivy app create` - Create apps
- `ivy deploy` - Deploy your project<|MERGE_RESOLUTION|>--- conflicted
+++ resolved
@@ -1,12 +1,8 @@
 ﻿# Ivy Database Integration
 
-<<<<<<< HEAD
 <Ingress>
 Connect your Ivy application to various databases with automatic Entity Framework configuration for SQL Server, PostgreSQL, MySQL, SQLite, and more.
 </Ingress>
-=======
-<Ingress Text="Connect your Ivy project to various databases with automatic Entity Framework configuration for SQL Server, PostgreSQL, MySQL, SQLite, and more." />
->>>>>>> c0ac32a2
 
 The `ivy db` commands allow you to add and manage database connections in your Ivy project. Ivy supports a wide range of database providers and automatically generates the necessary Entity Framework configurations.
 
