﻿# Program

<<<<<<< HEAD
<Ingress>
Configure and bootstrap your Ivy application with dependency injection, services, and middleware for production-ready deployment.
</Ingress>
=======
<Ingress Text="Configure and bootstrap your Ivy project with dependency injection, services, and middleware for production-ready deployment." />
>>>>>>> c0ac32a2
<|MERGE_RESOLUTION|>--- conflicted
+++ resolved
@@ -1,9 +1,5 @@
 ﻿# Program
 
-<<<<<<< HEAD
 <Ingress>
 Configure and bootstrap your Ivy application with dependency injection, services, and middleware for production-ready deployment.
-</Ingress>
-=======
-<Ingress Text="Configure and bootstrap your Ivy project with dependency injection, services, and middleware for production-ready deployment." />
->>>>>>> c0ac32a2
+</Ingress>